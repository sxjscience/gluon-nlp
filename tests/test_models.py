import tempfile
import pytest
import mxnet as mx
import os
from gluonnlp.models import get_backbone, list_backbone_names
from gluonnlp.utils.misc import count_parameters
mx.npx.set_np()


def test_list_backbone_names():
    assert len(list_backbone_names()) > 0


def test_get_backbone():
    for name in list_backbone_names():
        with tempfile.TemporaryDirectory() as root:
            model_cls, cfg, tokenizer, local_params_path, _ = get_backbone(name, root=root)
            net = model_cls.from_cfg(cfg)
            net.load_parameters(local_params_path)
            net.hybridize()
            num_params, num_fixed_params = count_parameters(net.collect_params())
            assert num_params > 0

<<<<<<< HEAD
        # Test for model export + save
        batch_size = 1
        sequence_length = 16
        inputs = mx.np.random.randint(0, 10, (batch_size, sequence_length))
        token_types = mx.np.random.randint(0, 2, (batch_size, sequence_length))
        valid_length = mx.np.random.randint(1, 10, (batch_size,))
        if 'roberta' in name or 'xlmr' in name:
            out = net(inputs, valid_length)
        else:
            out = net(inputs, token_types, valid_length)
        mx.npx.waitall()
        net.export(os.path.join(root, '{}'.format(net)))
=======
            # Test for model export + save
            batch_size = 1
            sequence_length = 4
            inputs = mx.np.random.randint(0, 10, (batch_size, sequence_length))
            token_types = mx.np.random.randint(0, 2, (batch_size, sequence_length))
            valid_length = mx.np.random.randint(1, sequence_length, (batch_size,))
            if 'roberta' in name or 'xlmr' in name:
                out = net(inputs, valid_length)
            else:
                out = net(inputs, token_types, valid_length)
            mx.npx.waitall()
            net.export(os.path.join(root, 'model'))
>>>>>>> 85b6f092
<|MERGE_RESOLUTION|>--- conflicted
+++ resolved
@@ -21,20 +21,6 @@
             num_params, num_fixed_params = count_parameters(net.collect_params())
             assert num_params > 0
 
-<<<<<<< HEAD
-        # Test for model export + save
-        batch_size = 1
-        sequence_length = 16
-        inputs = mx.np.random.randint(0, 10, (batch_size, sequence_length))
-        token_types = mx.np.random.randint(0, 2, (batch_size, sequence_length))
-        valid_length = mx.np.random.randint(1, 10, (batch_size,))
-        if 'roberta' in name or 'xlmr' in name:
-            out = net(inputs, valid_length)
-        else:
-            out = net(inputs, token_types, valid_length)
-        mx.npx.waitall()
-        net.export(os.path.join(root, '{}'.format(net)))
-=======
             # Test for model export + save
             batch_size = 1
             sequence_length = 4
@@ -46,5 +32,4 @@
             else:
                 out = net(inputs, token_types, valid_length)
             mx.npx.waitall()
-            net.export(os.path.join(root, 'model'))
->>>>>>> 85b6f092
+            net.export(os.path.join(root, 'model'))