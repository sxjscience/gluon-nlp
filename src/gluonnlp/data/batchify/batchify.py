--- conflicted
+++ resolved
@@ -16,13 +16,6 @@
 # under the License.
 """Batchify functions. They can be used in Gluon data loader to help combine individual samples
 into batches for fast processing."""
-<<<<<<< HEAD
-__all__ = ['Stack', 'Pad', 'Tuple', 'List', 'NamedTuple']
-
-import warnings
-import math
-from collections import namedtuple
-=======
 __all__ = ['Stack', 'Pad', 'Tuple', 'List', 'NamedTuple', 'Dict']
 
 import warnings
@@ -30,7 +23,6 @@
 from typing import Dict as t_Dict, Callable as t_Callable,\
     NamedTuple as t_NamedTuple, List as t_List, Tuple as t_Tuple, AnyStr,\
     Union as t_Union
->>>>>>> c3cac540
 
 import numpy as np
 import mxnet as mx
@@ -390,38 +382,6 @@
         return list(data)
 
 
-<<<<<<< HEAD
-class NamedTuple:
-    """Wrap multiple batchify functions together and assign a name to each batchify function.
-     The generated batch samples are stored as namedtuples.
-
-    Each data sample should be a list or tuple containing multiple attributes. The `i`th batchify
-    function stored in `NamedTuple` will be applied on the `i`th attribute. For example, each
-    data sample is (nd_data, label). You can wrap two batchify functions using
-    `NamedTuple([('data', DataBatchify), ('label', LabelBatchify)], name='Sample')` to
-    batchify nd_data and label correspondingly. The result will be stored as a namedtuple and you
-    can access the data and label via `sample.data` and `sample.label`, correspondingly.
-
-    Parameters
-    ----------
-    fn_info_l : list or tuple
-        The batchify functions to merge.
-        It will be a list or tuple that stores a pair of (name_of_function, fn)
-    name : str, optional
-        The name of the stored namedtuple. Default is Sample.
-
-    Examples
-    --------
-    >>> a = ([1, 2, 3, 4], 0)
-    >>> b = ([5, 7], 1)
-    >>> c = ([1, 2, 3, 4, 5, 6, 7], 0)
-    >>> batchify_fn = gluonnlp.data.batchify.NamedTuple([('data', gluonnlp.data.batchify.Pad()),
-    ...                                                  ('label', gluonnlp.data.batchify.Stack())])
-    >>> sample = batchify_fn([a, b, c])
-    >>> sample
-    <BLANKLINE>
-    Sample(data=
-=======
 class Dict:
     """Wrap multiple batchify functions together and apply it to merge inputs from a dict.
 
@@ -518,7 +478,6 @@
     >>> sample = batchify_fn([a, b, c])
     >>> sample
     SampleData(data=
->>>>>>> c3cac540
     [[1. 2. 3. 4. 0. 0. 0.]
      [5. 7. 0. 0. 0. 0. 0.]
      [1. 2. 3. 4. 5. 6. 7.]]
@@ -531,20 +490,10 @@
      [5. 7. 0. 0. 0. 0. 0.]
      [1. 2. 3. 4. 5. 6. 7.]]
     <NDArray 3x7 @cpu_shared(0)>
-<<<<<<< HEAD
-    >>> # Let's consider to use another name
-    >>> batchify_fn = gluonnlp.data.batchify.NamedTuple([('data', gluonnlp.data.batchify.Pad()),
-    ...                                                  ('label', gluonnlp.data.batchify.Stack())],
-    ...                                                 name='MySample')
-    >>> batchify_fn([a, b, c])
-    <BLANKLINE>
-    MySample(data=
-=======
     >>> # Let's consider to use a list
     >>> batchify_fn = NamedTuple(SampleData, [Pad(), Stack()])
     >>> batchify_fn([a, b, c])
     SampleData(data=
->>>>>>> c3cac540
     [[1. 2. 3. 4. 0. 0. 0.]
      [5. 7. 0. 0. 0. 0. 0.]
      [1. 2. 3. 4. 5. 6. 7.]]
@@ -552,24 +501,6 @@
     [0 1 0]
     <NDArray 3 @cpu_shared(0)>)
     """
-<<<<<<< HEAD
-    def __init__(self, fn_info_l, name='Sample'):
-        # Sanity check
-        value_error = ValueError('Unsupported Input Format!'
-                                 ' Expected a list/tuple of (name, fn) pairs,'
-                                 ' Received: {}.'.format(fn_info_l))
-        if not isinstance(fn_info_l, (list, tuple)):
-            raise value_error
-        for ele in fn_info_l:
-            if len(ele) != 2:
-                raise value_error
-            if not hasattr(ele[1], '__call__'):
-                raise value_error
-        self._container = namedtuple(name, [ele[0] for ele in fn_info_l])
-        self._fn_l = [ele[1] for ele in fn_info_l]
-
-    def __call__(self, data):
-=======
     def __init__(self,
                  container: t_NamedTuple,
                  fn_info: t_Union[t_List[t_Callable],
@@ -596,24 +527,10 @@
         self._fn_l = fn_info
 
     def __call__(self, data: t_List[t_NamedTuple]) -> t_NamedTuple:
->>>>>>> c3cac540
         """Batchify the input data.
 
         Parameters
         ----------
-<<<<<<< HEAD
-        data : list
-            The samples to batchfy. Each sample should contain N attributes.
-
-        Returns
-        -------
-        ret : namedtuple
-            A namedtuple of length N. Contains the batchified result of each attribute in the input.
-        """
-        assert len(data[0]) == len(self._fn_l),\
-            'The number of attributes in each data sample should contain' \
-            ' {} elements'.format(len(self._fn_l))
-=======
         data
             The samples to batchfy. Each sample should be a namedtuple.
 
@@ -625,7 +542,6 @@
         if not isinstance(data[0], self._container):
             raise ValueError('The samples should have the same type as the stored namedtuple.'
                              ' data[0]={}, container={}'.format(data[0], self._container))
->>>>>>> c3cac540
         ret = []
         for i, ele_fn in enumerate(self._fn_l):
             ret.append(ele_fn([ele[i] for ele in data]))
