__version__ = '1.0.0.dev'
from . import base
from . import data
from . import models
from . import utils
from . import attention_cell
from . import initializer as init
from . import layers
from . import loss
from . import lr_scheduler
from . import op
<<<<<<< HEAD
from . import optimizer
=======
from . import registry
>>>>>>> def0d701
from . import sequence_sampler
from . import embedding<|MERGE_RESOLUTION|>--- conflicted
+++ resolved
@@ -9,10 +9,5 @@
 from . import loss
 from . import lr_scheduler
 from . import op
-<<<<<<< HEAD
-from . import optimizer
-=======
-from . import registry
->>>>>>> def0d701
 from . import sequence_sampler
 from . import embedding