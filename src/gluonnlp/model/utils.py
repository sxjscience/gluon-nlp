--- conflicted
+++ resolved
@@ -278,10 +278,6 @@
                             allow_missing=False):
     path = '_'.join([model_name, dataset_name])
     model_file = model_store.get_model_file(path, root=root)
-<<<<<<< HEAD
-    net.load_parameters(model_file, ctx=ctx, ignore_extra=ignore_extra, allow_missing=allow_missing,
-                        cast_dtype=True)
-=======
     net.load_parameters(model_file, ctx=ctx, ignore_extra=ignore_extra, allow_missing=allow_missing)
 
 def _get_cell_type(cell_type):
@@ -308,5 +304,4 @@
         else:
             raise NotImplementedError
     else:
-        return cell_type
->>>>>>> f8a43183
+        return cell_type