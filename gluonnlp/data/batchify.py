# coding: utf-8

# Licensed to the Apache Software Foundation (ASF) under one
# or more contributor license agreements.  See the NOTICE file
# distributed with this work for additional information
# regarding copyright ownership.  The ASF licenses this file
# to you under the Apache License, Version 2.0 (the
# "License"); you may not use this file except in compliance
# with the License.  You may obtain a copy of the License at
#
#   http://www.apache.org/licenses/LICENSE-2.0
#
# Unless required by applicable law or agreed to in writing,
# software distributed under the License is distributed on an
# "AS IS" BASIS, WITHOUT WARRANTIES OR CONDITIONS OF ANY
# KIND, either express or implied.  See the License for the
# specific language governing permissions and limitations
# under the License.
"""Batchify functions. They can be used in Gluon data loader to help combine individual samples
into batches for fast processing."""
__all__ = ['Stack', 'Pad', 'Tuple']

import numpy as np
import mxnet as mx


def _pad_arrs_to_max_length(arrs, pad_axis, pad_val, use_shared_mem=False):
    """Inner Implementation of the Pad batchify

    Parameters
    ----------
    arrs : list
    pad_axis : int
    pad_val : number
    use_shared_mem : bool, default False

    Returns
    -------
    ret : NDArray
    original_length : NDArray
    """
    if not isinstance(arrs[0], (mx.nd.NDArray, np.ndarray)):
        arrs = [np.asarray(ele) for ele in arrs]
    original_length = [ele.shape[pad_axis] for ele in arrs]
    max_size = max(original_length)
    ret_shape = list(arrs[0].shape)
    ret_shape[pad_axis] = max_size
    ret_shape = (len(arrs), ) + tuple(ret_shape)
    if use_shared_mem:
        ret = mx.nd.full(shape=ret_shape, val=pad_val, ctx=mx.Context('cpu_shared', 0),
                         dtype=arrs[0].dtype)
        original_length = mx.nd.array(original_length, ctx=mx.Context('cpu_shared', 0),
                                      dtype=np.int32)
    else:
        ret = mx.nd.full(shape=ret_shape, val=pad_val, dtype=arrs[0].dtype)
        original_length = mx.nd.array(original_length, dtype=np.int32)
    for i, arr in enumerate(arrs):
        if arr.shape[pad_axis] == max_size:
            ret[i] = arr
        else:
            slices = [slice(None) for _ in range(arr.ndim)]
            slices[pad_axis] = slice(0, arr.shape[pad_axis])
            if slices[pad_axis].start != slices[pad_axis].stop:
                slices = [slice(i, i + 1)] + slices
                ret[tuple(slices)] = arr
    return ret, original_length


def _stack_arrs(arrs, use_shared_mem=False):
    if isinstance(arrs[0], mx.nd.NDArray):
        if use_shared_mem:
            out = mx.nd.empty((len(arrs),) + arrs[0].shape, dtype=arrs[0].dtype,
                              ctx=mx.Context('cpu_shared', 0))
            return mx.nd.stack(*arrs, out=out)
        else:
            return mx.nd.stack(*arrs)
    else:
        out = np.asarray(arrs)
        if use_shared_mem:
<<<<<<< HEAD
            return mx.nd.array(out, ctx=mx.Context('cpu_shared', 0), dtype=arrs[0].dtype)
=======
            return mx.nd.array(out, ctx=mx.Context('cpu_shared', 0), dtype=out.dtype)
>>>>>>> 2d57a39b
        else:
            return mx.nd.array(out, dtype=out.dtype)


class Stack(object):
    r"""Stack the input data samples to construct the batch.

    The N input samples must have the same shape/length and will be stacked to construct a batch.

    Examples
    --------
    >>> from gluonnlp.data import bf
    >>> # Stack multiple lists
    >>> a = [1, 2, 3, 4]
    >>> b = [4, 5, 6, 8]
    >>> c = [8, 9, 1, 2]
    >>> bf.Stack()([a, b, c])
    [[1. 2. 3. 4.]
     [4. 5. 6. 8.]
     [8. 9. 1. 2.]]
    <NDArray 3x4 @cpu(0)>
    >>> # Stack multiple numpy.ndarrays
    >>> import numpy as np
    >>> a = np.array([[1, 2, 3, 4], [5, 6, 7, 8]])
    >>> b = np.array([[5, 6, 7, 8], [1, 2, 3, 4]])
    >>> bf.Stack()([a, b])
    [[[1. 2. 3. 4.]
      [5. 6. 7. 8.]]
     [[5. 6. 7. 8.]
      [1. 2. 3. 4.]]]
    <NDArray 2x2x4 @cpu(0)>
    >>> # Stack multiple NDArrays
    >>> import mxnet as mx
    >>> a = mx.nd.array([[1, 2, 3, 4], [5, 6, 7, 8]])
    >>> b = mx.nd.array([[5, 6, 7, 8], [1, 2, 3, 4]])
    >>> bf.Stack()([a, b])
    [[[1. 2. 3. 4.]
      [5. 6. 7. 8.]]
     [[5. 6. 7. 8.]
      [1. 2. 3. 4.]]]
    <NDArray 2x2x4 @cpu(0)>
    """
    def __call__(self, data):
        """Batchify the input data

        Parameters
        ----------
        data : list
            The input data samples

        Returns
        -------
        batch_data : NDArray
        """
        return _stack_arrs(data, True)


class Pad(object):
    """Pad the input ndarrays along the specific padding axis and stack them to get the output.

    Input of the function will be N samples. Each sample should contain a single element that
    can be 1) numpy.ndarray, 2) mxnet.nd.NDArray, 3) list of numbers

    The arrays will be padded to the largest dimension at `axis` and then
    stacked to form the final output. In addition, the function will output the original dimensions
    at the `axis` if ret_length is turned on.

    Parameters
    ----------
    axis : int, default 0
        The axis to pad the arrays. The arrays will be padded to the largest dimension at
        `axis`. For example, assume the input arrays have shape
        (10, 8, 5), (6, 8, 5), (3, 8, 5) and the `axis` is 0. Each input will be padded into
        (10, 8, 5) and then stacked to form the final output, which has shape（3, 10, 8, 5).
    pad_val : float or int, default 0
        The padding value.
    ret_length : bool, default False
        Whether to return the valid length in the output.

    Examples
    --------
    >>> from gluonnlp.data import bf
    >>> # Inputs are multiple lists
    >>> a = [1, 2, 3, 4]
    >>> b = [4, 5, 6]
    >>> c = [8, 2]
    >>> bf.Pad()([a, b, c])
    [[ 1  2  3  4]
     [ 4  5  6  0]
     [ 8  2  0  0]]
    <NDArray 3x4 @cpu(0)>
    >>> # Also output the lengths
    >>> a = [1, 2, 3, 4]
    >>> b = [4, 5, 6]
    >>> c = [8, 2]
    >>> bf.Pad(ret_length=True)([a, b, c])
    (
     [[1 2 3 4]
      [4 5 6 0]
      [8 2 0 0]]
     <NDArray 3x4 @cpu(0)>,
     [4 3 2]
     <NDArray 3 @cpu(0)>)
    >>> # Inputs are multiple ndarrays
    >>> import numpy as np
    >>> a = np.array([[1, 2, 3, 4], [5, 6, 7, 8]])
    >>> b = np.array([[5, 8], [1, 2]])
    >>> bf.Pad(axis=1, pad_val=-1)([a, b])
    [[[ 1  2  3  4]
      [ 5  6  7  8]]
     [[ 5  8 -1 -1]
      [ 1  2 -1 -1]]]
    <NDArray 2x2x4 @cpu(0)>
    >>> # Inputs are multiple NDArrays
    >>> import mxnet as mx
    >>> a = mx.nd.array([[1, 2, 3, 4], [5, 6, 7, 8]])
    >>> b = mx.nd.array([[5, 8], [1, 2]])
    >>> bf.Pad(axis=1, pad_val=-1)([a, b])
    [[[ 1.  2.  3.  4.]
      [ 5.  6.  7.  8.]]
     [[ 5.  8. -1. -1.]
      [ 1.  2. -1. -1.]]]
    <NDArray 2x2x4 @cpu(0)>
    """
    def __init__(self, axis=0, pad_val=0, ret_length=False):
        self._axis = axis
        assert isinstance(axis, int), 'axis must be an integer! ' \
                                      'Received axis=%s, type=%s.' % (str(axis),
                                                                      str(type(axis)))
        self._pad_val = pad_val
        self._ret_length = ret_length

    def __call__(self, data):
        """Batchify the input data.

        Parameters
        ----------
        data : list
            A list of N samples. Each sample can be 1) ndarray or
             2) a list/tuple of ndarrays

        Returns
        -------
        batch_data: NDArray
            Data in the minibatch. Shape is (N, ...)
        valid_length: NDArray, optional
            The sequences' original lengths at the padded axis. Shape is (N,). This will only be
            returned in `ret_length` is True.
        """
        if isinstance(data[0], (mx.nd.NDArray, np.ndarray, list)):
            padded_arr, original_length = _pad_arrs_to_max_length(data, self._axis,
                                                                  self._pad_val, True)
            if self._ret_length:
                return padded_arr, original_length
            else:
                return padded_arr
        else:
            raise NotImplementedError


class Tuple(object):
    """Wrap multiple batchify functions together. The input functions will be applied
    to the corresponding input fields.

    Each data sample should be a list or tuple containing multiple attributes. The `i`th batchify
    function stored in `Tuple` will be applied on the `i`th attribute. For example, each
    data sample is (nd_data, label). You can wrap two batchify functions using
    `Tuple(DataBatchify, LabelBatchify)` to batchify nd_data and label correspondingly.

    Parameters
    ----------
    fn : list or tuple or callable
        The batchify functions to wrap.
    *args : tuple of callable
        The additional batchify functions to wrap.

    Examples
    --------
    >>> from gluonnlp.data import bf
    >>> a = ([1, 2, 3, 4], 0)
    >>> b = ([5, 7], 1)
    >>> c = ([1, 2, 3, 4, 5, 6, 7], 0)
    >>> bf.Tuple(bf.Pad(), bf.Stack())([a, b])
    (
     [[1 2 3 4]
      [5 7 0 0]]
     <NDArray 2x4 @cpu(0)>,
     [0. 1.]
     <NDArray 2 @cpu(0)>)
    >>> # Input can also be a list
    >>> bf.Tuple([bf.Pad(), bf.Stack()])([a, b])
    (
     [[1 2 3 4]
      [5 7 0 0]]
     <NDArray 2x4 @cpu(0)>,
     [0. 1.]
     <NDArray 2 @cpu(0)>)
    >>> # Another example
    >>> a = ([1, 2, 3, 4], [5, 6], 1)
    >>> b = ([1, 2], [3, 4, 5, 6], 0)
    >>> c = ([1], [2, 3, 4, 5, 6], 0)
    >>> bf.Tuple(bf.Pad(), bf.Pad(), bf.Stack())([a, b, c])
    (
     [[1 2 3 4]
      [1 2 0 0]
      [1 0 0 0]]
     <NDArray 3x4 @cpu(0)>,
     [[5 6 0 0 0]
      [3 4 5 6 0]
      [2 3 4 5 6]]
     <NDArray 3x5 @cpu(0)>,
     [1. 0. 0.]
     <NDArray 3 @cpu(0)>)

    """
    def __init__(self, fn, *args):
        if isinstance(fn, (list, tuple)):
            assert len(args) == 0, 'Input pattern not understood. The input of Tuple can be ' \
                                   'Tuple(A, B, C) or Tuple([A, B, C]) or Tuple((A, B, C)). ' \
                                   'Received fn=%s, args=%s' % (str(fn), str(args))
            self._fn = fn
        else:
            self._fn = (fn, ) + args
        for i, ele_fn in enumerate(self._fn):
            assert hasattr(ele_fn, '__call__'), 'Batchify functions must be callable! ' \
                                                'type(fn[%d]) = %s' % (i, str(type(ele_fn)))

    def __call__(self, data):
        """Batchify the input data.

        Parameters
        ----------
        data : list
            The samples to batchfy. Each sample should contain N attributes.

        Returns
        -------
        ret : tuple
            A tuple of length N. Contains the batchified result of each attribute in the input.
        """
        assert len(data[0]) == len(self._fn),\
            'The number of attributes in each data sample should contains' \
            ' {} elements'.format(len(self._fn))
        ret = []
        for i, ele_fn in enumerate(self._fn):
            ret.append(ele_fn([ele[i] for ele in data]))
        return tuple(ret)<|MERGE_RESOLUTION|>--- conflicted
+++ resolved
@@ -77,11 +77,7 @@
     else:
         out = np.asarray(arrs)
         if use_shared_mem:
-<<<<<<< HEAD
-            return mx.nd.array(out, ctx=mx.Context('cpu_shared', 0), dtype=arrs[0].dtype)
-=======
             return mx.nd.array(out, ctx=mx.Context('cpu_shared', 0), dtype=out.dtype)
->>>>>>> 2d57a39b
         else:
             return mx.nd.array(out, dtype=out.dtype)
 
