--- conflicted
+++ resolved
@@ -238,13 +238,8 @@
 
 
 class Tuple(object):
-<<<<<<< HEAD
-    """Wrap multiple batchify functions together. The input functions will be applied to the corresponding
-    input fields.
-=======
     """Wrap multiple batchify functions together. The input functions will be applied
     to the corresponding input fields.
->>>>>>> 2be7ce28
 
     Each data sample should be a list or tuple containing multiple attributes. The `i`th batchify
     function stored in `Tuple` will be applied on the `i`th attribute. For example, each
